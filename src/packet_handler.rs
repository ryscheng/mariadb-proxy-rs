use crate::packet::Packet;

#[derive(Debug)]
pub enum Direction {
    Forward,  // corresponds to handle_request
    Backward, // corresponds to handle_response
}

/// Packet handlers need to implement this trait
#[async_trait::async_trait]
pub trait PacketHandler {
<<<<<<< HEAD
    fn handle_request(&mut self, p: &Packet) -> Packet;
    fn handle_response(&mut self, p: &Packet) -> Packet;
=======
    async fn handle_request(&mut self, p: &Packet) -> Packet;
    async fn handle_response(&mut self, p: &Packet) -> Packet;
>>>>>>> dee8c792
}<|MERGE_RESOLUTION|>--- conflicted
+++ resolved
@@ -9,11 +9,6 @@
 /// Packet handlers need to implement this trait
 #[async_trait::async_trait]
 pub trait PacketHandler {
-<<<<<<< HEAD
-    fn handle_request(&mut self, p: &Packet) -> Packet;
-    fn handle_response(&mut self, p: &Packet) -> Packet;
-=======
     async fn handle_request(&mut self, p: &Packet) -> Packet;
     async fn handle_response(&mut self, p: &Packet) -> Packet;
->>>>>>> dee8c792
 }