<<<<<<< HEAD
use byteorder::{BigEndian, ByteOrder, LittleEndian, WriteBytesExt};
use std::io::{Error, ErrorKind};

/// A packet is just a wrapper for a Vec<u8>
/// For reference, see https://dev.mysql.com/doc/internals/en/mysql-packet.html
#[derive(Debug, Clone, PartialEq)]
pub struct Packet {
    db_type: DatabaseType,
=======
use std::io::{Error, ErrorKind};

use byteorder::{LittleEndian, WriteBytesExt};

/// A packet is just a wrapper for a Vec<u8>
/// For reference, see https://dev.mysql.com/doc/internals/en/mysql-packet.html
#[derive(Clone, Debug, PartialEq)]
pub struct Packet {
>>>>>>> dee8c792
    pub bytes: Vec<u8>,
}

impl Packet {
<<<<<<< HEAD
    pub fn new(db_type: DatabaseType, bytes: Vec<u8>) -> Packet {
        Packet {
            db_type: db_type,
            bytes: bytes,
        }
    }

    /**
     * Create an error packet for MariaDB
     **/
    pub fn error_packet_mariadb(code: u16, state: [u8; 5], msg: String) -> Self {
        // start building payload
        let mut payload: Vec<u8> = Vec::with_capacity(9 + msg.len());
        payload.push(0xff); // packet type
        payload.write_u16::<LittleEndian>(code).unwrap(); // error code
        payload.extend_from_slice("#".as_bytes()); // sql_state_marker
        payload.extend_from_slice(&state); // SQL STATE
        payload.extend_from_slice(msg.as_bytes());

=======
    /**
     * Create an error packet
     **/
    pub fn error_packet(code: u16, state: [u8; 5], msg: String) -> Self {
        // start building payload
        let mut payload: Vec<u8> = Vec::with_capacity(9 + msg.len());
        payload.push(0xff); // packet type
        payload.write_u16::<LittleEndian>(code).unwrap(); // error code
        payload.extend_from_slice(b"#"); // sql_state_marker
        payload.extend_from_slice(&state); // SQL STATE
        payload.extend_from_slice(msg.as_bytes());

>>>>>>> dee8c792
        // create header with length and sequence id
        let mut header: Vec<u8> = Vec::with_capacity(4 + 9 + msg.len());
        header
            .write_u32::<LittleEndian>(payload.len() as u32)
            .unwrap();
        header.pop(); // we need 3 byte length, so discard last byte
        header.push(1); // sequence_id

        // combine the vectors
        header.extend_from_slice(&payload);

        // now move the vector into the packet
<<<<<<< HEAD
        Packet {
            db_type: DatabaseType::MariaDB,
            bytes: header,
        }
    }

    pub fn get_query(&self) -> Result<String, Error> {
        match (self.db_type, self.get_packet_type()) {
            (DatabaseType::MariaDB, Ok(PacketType::ComQuery)) => {
                Ok(String::from_utf8(self.bytes[5..].to_vec()).expect("Invalid UTF-8"))
            }
            (DatabaseType::PostgresSQL, Ok(PacketType::Query)) => {
                Ok(String::from_utf8(self.bytes[5..].to_vec()).expect("Invalid UTF-8"))
            }
            _ => Err(Error::new(ErrorKind::Other, "Packet is not a query")),
        }
    }

    pub fn get_sequence_id(&self) -> Result<u8, Error> {
        match self.db_type {
            DatabaseType::MariaDB => Ok(self.bytes[3]),
            DatabaseType::PostgresSQL => Err(Error::new(
                ErrorKind::Other,
                "PostgresSQL does not use sequence IDs",
            )),
        }
    }

    /// Determine the type of packet
    pub fn get_packet_type(&self) -> Result<PacketType, Error> {
        match self.db_type {
            // https://dev.mysql.com/doc/internals/en/mysql-packet.html
            // https://dev.mysql.com/doc/internals/en/text-protocol.html
            DatabaseType::MariaDB => match self.bytes[4] {
                0x00 => Ok(PacketType::ComSleep),
                0x01 => Ok(PacketType::ComQuit),
                0x02 => Ok(PacketType::ComInitDb),
                0x03 => Ok(PacketType::ComQuery),
                0x04 => Ok(PacketType::ComFieldList),
                0x05 => Ok(PacketType::ComCreateDb),
                0x06 => Ok(PacketType::ComDropDb),
                0x07 => Ok(PacketType::ComRefresh),
                0x08 => Ok(PacketType::ComShutdown),
                0x09 => Ok(PacketType::ComStatistics),
                0x0a => Ok(PacketType::ComProcessInfo),
                0x0b => Ok(PacketType::ComConnect),
                0x0c => Ok(PacketType::ComProcessKill),
                0x0d => Ok(PacketType::ComDebug),
                0x0e => Ok(PacketType::ComPing),
                0x0f => Ok(PacketType::ComTime),
                0x10 => Ok(PacketType::ComDelayedInsert),
                0x11 => Ok(PacketType::ComChangeUser),
                0x12 => Ok(PacketType::ComBinlogDump),
                0x13 => Ok(PacketType::ComTableDump),
                0x14 => Ok(PacketType::ComConnectOut),
                0x15 => Ok(PacketType::ComRegisterSlave),
                0x16 => Ok(PacketType::ComStmtPrepare),
                0x17 => Ok(PacketType::ComStmtExecute),
                0x18 => Ok(PacketType::ComStmtSendLongData),
                0x19 => Ok(PacketType::ComStmtClose),
                0x1a => Ok(PacketType::ComStmtReset),
                0x1d => Ok(PacketType::ComDaemon),
                0x1e => Ok(PacketType::ComBinlogDumpGtid),
                0x1f => Ok(PacketType::ComResetConnection),
                _ => Err(Error::new(ErrorKind::Other, "Invalid packet type")),
            },

            // https://www.postgresql.org/docs/12/protocol-message-types.html
            // https://www.postgresql.org/docs/12/protocol-message-formats.html
            DatabaseType::PostgresSQL => match self.bytes[0] as char {
                'R' => {
                    if self.bytes.len() < 9 {
                        return Err(Error::new(
                            ErrorKind::Other,
                            "Invalid packet type: Authentication Packet too short",
                        ));
                    }
                    let length = BigEndian::read_u32(&self.bytes[1..5]);
                    let payload = BigEndian::read_u32(&self.bytes[5..9]);
                    match (length, payload) {
                        (8, 0) => Ok(PacketType::AuthenticationOk),
                        (8, 2) => Ok(PacketType::AuthenticationKerberosV5),
                        (8, 3) => Ok(PacketType::AuthenticationCleartextPassword),
                        (12, 5) => Ok(PacketType::AuthenticationMD5Password),
                        (8, 6) => Ok(PacketType::AuthenticationSCMCredential),
                        (8, 7) => Ok(PacketType::AuthenticationGSS),
                        (8, 9) => Ok(PacketType::AuthenticationSSPI),
                        (_, 8) => Ok(PacketType::AuthenticationGSSContinue),
                        (_, 10) => Ok(PacketType::AuthenticationSASL),
                        (_, 11) => Ok(PacketType::AuthenticationSASLContinue),
                        (_, 12) => Ok(PacketType::AuthenticationSASLFinal),
                        _ => Err(Error::new(
                            ErrorKind::Other,
                            "Invalid packet type: Authentication Packet unrecognized",
                        )),
                    }
                }
                'K' => Ok(PacketType::BackendKeyData),
                'B' => Ok(PacketType::Bind),
                '2' => Ok(PacketType::BindComplete),
                '3' => Ok(PacketType::CloseComplete),
                'C' => {
                    if self.bytes.len() < 6 {
                        return Err(Error::new(
                            ErrorKind::Other,
                            "Invalid packet type: Close/CommandComplete packet too short",
                        ));
                    } else if self.bytes[5] as char == 'S' || self.bytes[5] as char == 'P' {
                        return Ok(PacketType::Close);
                    } else {
                        return Ok(PacketType::CommandComplete);
                    }
                }
                'd' => Ok(PacketType::CopyData),
                'c' => Ok(PacketType::CopyDone),
                'f' => Ok(PacketType::CopyFail),
                'G' => Ok(PacketType::CopyInResponse),
                'H' => {
                    if self.bytes.len() < 5 {
                        return Err(Error::new(
                            ErrorKind::Other,
                            "Invalid packet type: Authentication Packet too short",
                        ));
                    }
                    let length = BigEndian::read_u32(&self.bytes[1..5]);
                    if length == 4 {
                        return Ok(PacketType::Flush);
                    } else {
                        return Ok(PacketType::CopyOutResponse);
                    }
                }
                'W' => Ok(PacketType::CopyBothResponse),
                'D' => {
                    if self.bytes.len() < 6 {
                        return Err(Error::new(
                            ErrorKind::Other,
                            "Invalid packet type: DataRow/Describe packet too short",
                        ));
                    } else if self.bytes[5] as char == 'S' || self.bytes[5] as char == 'P' {
                        return Ok(PacketType::Describe);
                    } else {
                        return Ok(PacketType::DataRow);
                    }
                }
                'I' => Ok(PacketType::EmptyQueryResponse),
                'E' => {
                    if self.bytes.len() < 6 {
                        return Err(Error::new(
                            ErrorKind::Other,
                            "Invalid packet type: Execute/ErrorResponse packet too short",
                        ));
                    // https://www.postgresql.org/docs/12/protocol-error-fields.html
                    } else if self.bytes[5] as char == 'S'
                        || self.bytes[5] as char == 'V'
                        || self.bytes[5] as char == 'V'
                        || self.bytes[5] as char == 'C'
                        || self.bytes[5] as char == 'M'
                        || self.bytes[5] as char == 'D'
                        || self.bytes[5] as char == 'H'
                        || self.bytes[5] as char == 'P'
                        || self.bytes[5] as char == 'p'
                        || self.bytes[5] as char == 'q'
                        || self.bytes[5] as char == 'W'
                        || self.bytes[5] as char == 's'
                        || self.bytes[5] as char == 't'
                        || self.bytes[5] as char == 'c'
                        || self.bytes[5] as char == 'd'
                        || self.bytes[5] as char == 'n'
                        || self.bytes[5] as char == 'F'
                        || self.bytes[5] as char == 'L'
                        || self.bytes[5] as char == 'R'
                        || self.bytes[5] as char == 'P'
                    {
                        return Ok(PacketType::ErrorResponse);
                    } else {
                        return Ok(PacketType::Execute);
                    }
                }
                'F' => Ok(PacketType::FunctionCall),
                'V' => Ok(PacketType::FunctionCallResponse),
                'p' => Ok(PacketType::AuthenticationResponse),
                'v' => Ok(PacketType::NegotiateProtocolVersion),
                'n' => Ok(PacketType::NoData),
                'N' => Ok(PacketType::NoticeResponse),
                'A' => Ok(PacketType::NotificationResponse),
                't' => Ok(PacketType::ParameterDescription),
                'S' => {
                    if self.bytes.len() < 5 {
                        return Err(Error::new(
                            ErrorKind::Other,
                            "Invalid packet type: Sync/ParameterStatus Packet too short",
                        ));
                    }
                    let length = BigEndian::read_u32(&self.bytes[1..5]);
                    if length == 4 {
                        return Ok(PacketType::Sync);
                    } else {
                        return Ok(PacketType::ParameterStatus);
                    }
                }
                'P' => Ok(PacketType::Parse),
                '1' => Ok(PacketType::ParseComplete),
                's' => Ok(PacketType::PortalSuspended),
                'Q' => Ok(PacketType::Query),
                'Z' => Ok(PacketType::ReadyForQuery),
                'T' => Ok(PacketType::RowDescription),
                'X' => Ok(PacketType::Terminate),
                _ => {
                    if self.bytes.len() < 8 {
                        return Err(Error::new(
                            ErrorKind::Other,
                            "Invalid packet type: Default packet too short",
                        ));
                    }
                    let length = BigEndian::read_u32(&self.bytes[0..4]);
                    let payload = BigEndian::read_u32(&self.bytes[4..8]);
                    match (length, payload) {
                        (16, 80877102) => Ok(PacketType::CancelRequest),
                        (8, 80877103) => Ok(PacketType::SSLRequest),
                        (8, 80877104) => Ok(PacketType::GSSENCRequest),
                        (_, 196608) => Ok(PacketType::StartupMessage),
                        _ => Err(Error::new(ErrorKind::Other, "Invalid packet type")),
                    }
                }
            }, // end match packet_type
        } // end match db_type
    } // end fn
}

#[derive(Copy, Clone, Debug, PartialEq)]
pub enum DatabaseType {
    MariaDB,
    PostgresSQL,
}

#[derive(Copy, Clone, Debug)]
pub enum PacketType {
    // MariaDB
=======
        Packet { bytes: header }
    }

    pub fn sequence_id(&self) -> u8 {
        self.bytes[3]
    }

    /// Determine the type of packet
    pub fn packet_type(&self) -> Result<PacketType, Error> {
        match self.bytes[4] {
            0x00 => Ok(PacketType::ComSleep),
            0x01 => Ok(PacketType::ComQuit),
            0x02 => Ok(PacketType::ComInitDb),
            0x03 => Ok(PacketType::ComQuery),
            0x04 => Ok(PacketType::ComFieldList),
            0x05 => Ok(PacketType::ComCreateDb),
            0x06 => Ok(PacketType::ComDropDb),
            0x07 => Ok(PacketType::ComRefresh),
            0x08 => Ok(PacketType::ComShutdown),
            0x09 => Ok(PacketType::ComStatistics),
            0x0a => Ok(PacketType::ComProcessInfo),
            0x0b => Ok(PacketType::ComConnect),
            0x0c => Ok(PacketType::ComProcessKill),
            0x0d => Ok(PacketType::ComDebug),
            0x0e => Ok(PacketType::ComPing),
            0x0f => Ok(PacketType::ComTime),
            0x10 => Ok(PacketType::ComDelayedInsert),
            0x11 => Ok(PacketType::ComChangeUser),
            0x12 => Ok(PacketType::ComBinlogDump),
            0x13 => Ok(PacketType::ComTableDump),
            0x14 => Ok(PacketType::ComConnectOut),
            0x15 => Ok(PacketType::ComRegisterSlave),
            0x16 => Ok(PacketType::ComStmtPrepare),
            0x17 => Ok(PacketType::ComStmtExecute),
            0x18 => Ok(PacketType::ComStmtSendLongData),
            0x19 => Ok(PacketType::ComStmtClose),
            0x1a => Ok(PacketType::ComStmtReset),
            0x1d => Ok(PacketType::ComDaemon),
            0x1e => Ok(PacketType::ComBinlogDumpGtid),
            0x1f => Ok(PacketType::ComResetConnection),
            _ => Err(Error::new(ErrorKind::Other, "Invalid packet type")),
        }
    }
}

#[derive(Copy, Clone, Debug)]
pub enum PacketType {
>>>>>>> dee8c792
    ComSleep = 0x00,
    ComQuit = 0x01,
    ComInitDb = 0x02,
    ComQuery = 0x03,
    ComFieldList = 0x04,
    ComCreateDb = 0x05,
    ComDropDb = 0x06,
    ComRefresh = 0x07,
    ComShutdown = 0x08,
    ComStatistics = 0x09,
    ComProcessInfo = 0x0a,
    ComConnect = 0x0b,
    ComProcessKill = 0x0c,
    ComDebug = 0x0d,
    ComPing = 0x0e,
    ComTime = 0x0f,
    ComDelayedInsert = 0x10,
    ComChangeUser = 0x11,
    ComBinlogDump = 0x12,
    ComTableDump = 0x13,
    ComConnectOut = 0x14,
    ComRegisterSlave = 0x15,
    ComStmtPrepare = 0x16,
    ComStmtExecute = 0x17,
    ComStmtSendLongData = 0x18,
    ComStmtClose = 0x19,
    ComStmtReset = 0x1a,
    ComDaemon = 0x1d,
    ComBinlogDumpGtid = 0x1e,
    ComResetConnection = 0x1f,
<<<<<<< HEAD

    //PostgresSQL
    AuthenticationOk,
    AuthenticationKerberosV5,
    AuthenticationCleartextPassword,
    AuthenticationMD5Password,
    AuthenticationSCMCredential,
    AuthenticationGSS,
    AuthenticationSSPI,
    AuthenticationGSSContinue,
    AuthenticationSASL,
    AuthenticationSASLContinue,
    AuthenticationSASLFinal,
    AuthenticationResponse, //GSSResponse,PasswordMessage,SASLInitialResponse,SASLResponse
    BackendKeyData,
    Bind,
    BindComplete,
    CancelRequest,
    Close,
    CloseComplete,
    CommandComplete,
    CopyData,
    CopyDone,
    CopyFail,
    CopyInResponse,
    CopyOutResponse,
    CopyBothResponse,
    DataRow,
    Describe,
    EmptyQueryResponse,
    ErrorResponse,
    Execute,
    Flush,
    FunctionCall,
    FunctionCallResponse,
    GSSResponse,
    NegotiateProtocolVersion,
    NoData,
    NoticeResponse,
    NotificationResponse,
    ParameterDescription,
    ParameterStatus,
    Parse,
    ParseComplete,
    PasswordMessage,
    PortalSuspended,
    Query,
    ReadyForQuery,
    RowDescription,
    SASLInitialResponse,
    SASLResponse,
    SSLRequest,
    GSSENCRequest,
    StartupMessage,
    Sync,
    Terminate,
=======
>>>>>>> dee8c792
}<|MERGE_RESOLUTION|>--- conflicted
+++ resolved
@@ -1,27 +1,16 @@
-<<<<<<< HEAD
+use std::io::{Error, ErrorKind};
+
 use byteorder::{BigEndian, ByteOrder, LittleEndian, WriteBytesExt};
-use std::io::{Error, ErrorKind};
-
-/// A packet is just a wrapper for a Vec<u8>
-/// For reference, see https://dev.mysql.com/doc/internals/en/mysql-packet.html
-#[derive(Debug, Clone, PartialEq)]
-pub struct Packet {
-    db_type: DatabaseType,
-=======
-use std::io::{Error, ErrorKind};
-
-use byteorder::{LittleEndian, WriteBytesExt};
 
 /// A packet is just a wrapper for a Vec<u8>
 /// For reference, see https://dev.mysql.com/doc/internals/en/mysql-packet.html
 #[derive(Clone, Debug, PartialEq)]
 pub struct Packet {
->>>>>>> dee8c792
+    db_type: DatabaseType,
     pub bytes: Vec<u8>,
 }
 
 impl Packet {
-<<<<<<< HEAD
     pub fn new(db_type: DatabaseType, bytes: Vec<u8>) -> Packet {
         Packet {
             db_type: db_type,
@@ -37,24 +26,10 @@
         let mut payload: Vec<u8> = Vec::with_capacity(9 + msg.len());
         payload.push(0xff); // packet type
         payload.write_u16::<LittleEndian>(code).unwrap(); // error code
-        payload.extend_from_slice("#".as_bytes()); // sql_state_marker
-        payload.extend_from_slice(&state); // SQL STATE
-        payload.extend_from_slice(msg.as_bytes());
-
-=======
-    /**
-     * Create an error packet
-     **/
-    pub fn error_packet(code: u16, state: [u8; 5], msg: String) -> Self {
-        // start building payload
-        let mut payload: Vec<u8> = Vec::with_capacity(9 + msg.len());
-        payload.push(0xff); // packet type
-        payload.write_u16::<LittleEndian>(code).unwrap(); // error code
         payload.extend_from_slice(b"#"); // sql_state_marker
         payload.extend_from_slice(&state); // SQL STATE
         payload.extend_from_slice(msg.as_bytes());
 
->>>>>>> dee8c792
         // create header with length and sequence id
         let mut header: Vec<u8> = Vec::with_capacity(4 + 9 + msg.len());
         header
@@ -67,7 +42,6 @@
         header.extend_from_slice(&payload);
 
         // now move the vector into the packet
-<<<<<<< HEAD
         Packet {
             db_type: DatabaseType::MariaDB,
             bytes: header,
@@ -306,55 +280,6 @@
 #[derive(Copy, Clone, Debug)]
 pub enum PacketType {
     // MariaDB
-=======
-        Packet { bytes: header }
-    }
-
-    pub fn sequence_id(&self) -> u8 {
-        self.bytes[3]
-    }
-
-    /// Determine the type of packet
-    pub fn packet_type(&self) -> Result<PacketType, Error> {
-        match self.bytes[4] {
-            0x00 => Ok(PacketType::ComSleep),
-            0x01 => Ok(PacketType::ComQuit),
-            0x02 => Ok(PacketType::ComInitDb),
-            0x03 => Ok(PacketType::ComQuery),
-            0x04 => Ok(PacketType::ComFieldList),
-            0x05 => Ok(PacketType::ComCreateDb),
-            0x06 => Ok(PacketType::ComDropDb),
-            0x07 => Ok(PacketType::ComRefresh),
-            0x08 => Ok(PacketType::ComShutdown),
-            0x09 => Ok(PacketType::ComStatistics),
-            0x0a => Ok(PacketType::ComProcessInfo),
-            0x0b => Ok(PacketType::ComConnect),
-            0x0c => Ok(PacketType::ComProcessKill),
-            0x0d => Ok(PacketType::ComDebug),
-            0x0e => Ok(PacketType::ComPing),
-            0x0f => Ok(PacketType::ComTime),
-            0x10 => Ok(PacketType::ComDelayedInsert),
-            0x11 => Ok(PacketType::ComChangeUser),
-            0x12 => Ok(PacketType::ComBinlogDump),
-            0x13 => Ok(PacketType::ComTableDump),
-            0x14 => Ok(PacketType::ComConnectOut),
-            0x15 => Ok(PacketType::ComRegisterSlave),
-            0x16 => Ok(PacketType::ComStmtPrepare),
-            0x17 => Ok(PacketType::ComStmtExecute),
-            0x18 => Ok(PacketType::ComStmtSendLongData),
-            0x19 => Ok(PacketType::ComStmtClose),
-            0x1a => Ok(PacketType::ComStmtReset),
-            0x1d => Ok(PacketType::ComDaemon),
-            0x1e => Ok(PacketType::ComBinlogDumpGtid),
-            0x1f => Ok(PacketType::ComResetConnection),
-            _ => Err(Error::new(ErrorKind::Other, "Invalid packet type")),
-        }
-    }
-}
-
-#[derive(Copy, Clone, Debug)]
-pub enum PacketType {
->>>>>>> dee8c792
     ComSleep = 0x00,
     ComQuit = 0x01,
     ComInitDb = 0x02,
@@ -385,7 +310,6 @@
     ComDaemon = 0x1d,
     ComBinlogDumpGtid = 0x1e,
     ComResetConnection = 0x1f,
-<<<<<<< HEAD
 
     //PostgresSQL
     AuthenticationOk,
@@ -442,6 +366,4 @@
     StartupMessage,
     Sync,
     Terminate,
-=======
->>>>>>> dee8c792
 }